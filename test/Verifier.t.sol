--- conflicted
+++ resolved
@@ -10,12 +10,8 @@
 contract VerifierTest is Test {
     using MessageHashUtils for bytes32;
 
-    uint256 private constant PRIVATE_KEY =
-<<<<<<< HEAD
-        0xdf57089febbacf7ba0bc227dafbffa9fc08a93fdc68e1e42411a14efcf23656e;
-=======
-        0x59c6995e998f97a5a0044966f0945389dc9e86dae88c7a8412f4603b6b78690d;
->>>>>>> c502a289
+    uint256 private constant PRIVATE_KEY = 0xdf57089febbacf7ba0bc227dafbffa9fc08a93fdc68e1e42411a14efcf23656e;
+
     Verifier private s_signatures;
     address private s_signer;
     Vm.Wallet private s_aliceWallet;
@@ -24,13 +20,10 @@
         0x7FFFFFFFFFFFFFFFFFFFFFFFFFFFFFFF5D576E7357A4501DDFE92F46681B20A0 + 1;
 
     function setUp() external {
-<<<<<<< HEAD
+
         VeriferDeploy deploy = new VeriferDeploy();
         s_signatures = deploy.run();
-        //s_signatures = new Verifier("Demo Signatures", "1.0");
-=======
-        s_signatures = new Verifier("Demo Signatures", "1.0");
->>>>>>> c502a289
+       
         s_signer = vm.addr(PRIVATE_KEY);
         s_aliceWallet = vm.createWallet("alice");
     }
@@ -100,18 +93,12 @@
         );
         (uint8 _v, bytes32 _r, bytes32 _s) = vm.sign(PRIVATE_KEY, _digest);
         bytes memory _signature = abi.encodePacked(_r, _s, _v);
-<<<<<<< HEAD
-        console.logBytes(_signature);
-=======
->>>>>>> c502a289
+
         address _signerReturned = s_signatures.getSignerForValidator(
             _message,
             _signature
         );
-<<<<<<< HEAD
-        console.log(_signerReturned);
-=======
->>>>>>> c502a289
+
         assertEq(s_signer, _signerReturned);
     }
 
@@ -145,11 +132,7 @@
         );
         (uint8 _v, bytes32 _r, bytes32 _s) = vm.sign(PRIVATE_KEY, _digest);
         bytes memory _signature = abi.encodePacked(_r, _s, _v);
-<<<<<<< HEAD
-        console.logBytes(_signature);
-        console.log(s_signer);
-=======
->>>>>>> c502a289
+
         Verifier.Message memory _Message = Verifier.Message({
             message: _message,
             sender: s_signer
@@ -198,10 +181,7 @@
         );
         (uint8 _v, bytes32 _r, bytes32 _s) = vm.sign(s_aliceWallet, _digest);
         bytes memory _signature = abi.encodePacked(_r, _s, _v);
-<<<<<<< HEAD
-        console.logBytes(_signature);
-=======
->>>>>>> c502a289
+
         address _signerReturned = s_signatures
             .getSignerStructuredDataMultipleStructs(_mail, _signature);
         assertEq(s_aliceWallet.addr, _signerReturned);
